--- conflicted
+++ resolved
@@ -52,11 +52,8 @@
 - Ian Johnson, <ian.johnson@stfc.ac.uk>, 2021
 - Radu Carpa <radu.carpa@cern.ch>, 2021
 - Dhruv Sondhi <dhruvsondhi05@gmail.com>, 2021
-<<<<<<< HEAD
 - Simon Fayer <simon.fayer05@imperial.ac.uk>, 2021
-=======
 - Ilija Vukotic <ivukotic@uchicago.edu>, 2020-2021
->>>>>>> 767bfb1e
 
 
 Organisations employing contributors
@@ -82,8 +79,5 @@
 - Science and Technology Facilities Council (UK)
 - Brookhaven National Laboratory (USA)
 - Institut Teknologi Bandung (Indonesia)
-<<<<<<< HEAD
 - Imperial College London (UK)
-=======
-- University of Chicago (USA)
->>>>>>> 767bfb1e
+- University of Chicago (USA)