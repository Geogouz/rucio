#!/usr/bin/env python
# Copyright European Organization for Nuclear Research (CERN)
#
# Licensed under the Apache License, Version 2.0 (the "License");
# You may not use this file except in compliance with the License.
# You may obtain a copy of the License at http://www.apache.org/licenses/LICENSE-2.0
#
# Authors:
# - Thomas Beermann, <thomas.beermann@cern.ch>, 2014-2020
# - Ruturaj Gujar, <ruturaj.gujar23@gmail.com>, 2019
# - Jaroslav Guenther, <jaroslav.guenther@cern.ch>, 2019-2020
# - Eli Chadwick, <eli.chadwick@stfc.ac.uk>, 2020
#
# TO-DO !!! Remove passing data with account and other params to the functions
# catch these from the webpy input() storage object
# will allow to remove also lines around each use of select_account_name

from json import dumps, load
from os.path import dirname, join
from time import time
from web import cookies, ctx, input, setcookie, template, seeother

from rucio import version
from rucio.api import authentication as auth, identity
from rucio.api.account import get_account_info, list_account_attributes
from rucio.common.config import config_get
from rucio.db.sqla.constants import AccountType

try:
    from onelogin.saml2.auth import OneLogin_Saml2_Auth
    SAML_SUPPORT = True
except:
    SAML_SUPPORT = False

RENDERER = template.render(join(dirname(__file__), '../templates'))
# check if there is preferred server side config for webui authentication
AUTH_TYPE = config_get('webui', 'auth_type', False, None)
if AUTH_TYPE == 'oidc':
    try:
        AUTH_ISSUER_WEBUI = config_get('webui', 'auth_issuer')
    except:
        RENDERER.problem("Please specify auth_issuer in the [webui] section of the Rucio configuration.")

# if no specific config on the server side - we collect information
# about all authentication options, in particular OIDC
AUTH_ISSUERS = []
if not AUTH_TYPE:
    IDPSECRETS = config_get('oidc', 'idpsecrets', False, None)
    try:
        with open(IDPSECRETS) as client_secret_file:
            client_secrets = load(client_secret_file)
            for iss in client_secrets:
                AUTH_ISSUERS.append(iss.upper())
    except:
        AUTH_ISSUERS = []


def prepare_webpy_request(request, data):
    """
    Prepare a webpy request for SAML
    :param request: webpy request object
    :param data: GET or POST data
    """
    if request['wsgi.url_scheme'] == 'https':
        return {
            'https': 'on' if request['wsgi.url_scheme'] == 'https' else 'off',
            'http_host': request['HTTP_HOST'],
            'server_port': request['SERVER_PORT'],
            'script_name': request['SCRIPT_NAME'],
            'get_data': data,
            # Uncomment if using ADFS as IdP
            # 'lowercase_urlencoding': True,
            'post_data': data
        }

    return None


def set_cookies(cookie_dict):
    """
    Sets multiple cookies at once.
    :param cookie_dict: dictionary {'coookie_1_name': value, ... }
    :returns: None
    """
    for cookie_key in cookie_dict:
        if cookie_dict[cookie_key]:
            setcookie(cookie_key, value=cookie_dict[cookie_key], path='/')
    return None


def redirect_to_last_known_url():
    """
    Checks if there is preferred path in cookie and redirects to it.
    :returns: redirect to last known path
    """
    path = cookies().get('rucio-requested-path')
    if not path:
        path = '/'
    return seeother(path)


def __to_js(var, value):
    """
    Encapsulates python variable into a javascript var.
    :param var: The name of the javascript var.
    :param value: The value to set.
    """
    return '<script type="text/javascript">var %s = "%s";</script>' % (var, value)


def select_account_name(identitystr, identity_type):
    """
    Looks for account corresponding to the provided identity.
    :param identitystr: identity string
    :param identity_type: identity_type e.g. x509, saml, oidc, userpass
    :returns: None or account string
    """
    accounts = identity.list_accounts_for_identity(identitystr, identity_type)
    ui_account = None
    if len(accounts) == 0:
        return None
    # check if ui_account param is set
    if 'ui_account' in input():
        ui_account = input()['ui_account']
    # if yes check if the accounts provided for users identity include this account
    if not ui_account and 'account' in input():
        ui_account = input()['account']
    if ui_account:
        if ui_account not in accounts:
            return None
        else:
            return ui_account
    else:
        # try to set the default account to the user account, if not available take the first account.
        def_account = accounts[0]
        for account in accounts:
            account_info = get_account_info(account)
            if account_info.account_type == AccountType.USER:
                def_account = account
                break
        selected_account = cookies().get('rucio-selected-account')
        if (selected_account):
            def_account = selected_account
        ui_account = def_account
    return ui_account


def get_token(token_method, acc=None, vo=None, idt=None, pwd=None):
    """
    Gets a token with the token_method provided.
    :param token_method: the method to get the token
    :param acc: Rucio account string
    :param idt: Rucio identity string
    :param pwd: Rucio password string (in case of userpass auth_type)
    :returns: None or token string
    """
    if not acc:
        acc = ctx.env.get('HTTP_X_RUCIO_ACCOUNT')
    if not vo:
        vo = ctx.env.get('HTTP_X_RUCIO_VO', 'def')
    if not idt:
        idt = ctx.env.get('SSL_CLIENT_S_DN')
<<<<<<< HEAD
    if not (acc and vo and idt):
=======
        if not idt.startswith('/'):
            idt = '/%s' % '/'.join(idt.split(',')[::-1])
    if not (acc and idt):
>>>>>>> 16d216ff
        return None
    try:
        if pwd:
            token = token_method(acc, idt, pwd, 'webui', ctx.env.get('REMOTE_ADDR'), vo=vo).token
        else:
            token = token_method(acc, idt, 'webui', ctx.env.get('REMOTE_ADDR'), vo=vo).token
        return token
    except:
        return None


def validate_webui_token(from_cookie=True, session_token=None):
    """
    Validates token and returns token validation dictionary.
    :param from_cookie: Token is looked up in cookies if True, otherwise session_token must be provided
    :param session_token:  token string
    :returns: None or token validation dictionary
    """
    if from_cookie:
        session_token = cookies().get('x-rucio-auth-token')
    valid_token_dict = auth.validate_auth_token(session_token)
    if not valid_token_dict or not session_token:
        return None
    else:
        valid_token_dict['token'] = session_token
        return valid_token_dict


def access_granted(valid_token_dict, rendered_tpl=None):
    """
    Assuming validated token dictionary is provided, renders required template page.
    :param valid_token_dict: token validation dictionary
    :param rendered_tpl:  rendered template
    :returns: rendered base temmplate with rendered_tpl content
    """
    js_account = __to_js('account', valid_token_dict['account'])
    js_token = __to_js('token', valid_token_dict['token'])
    rucio_ui_version = version.version_string()
    policy = config_get('policy', 'permission')
    return RENDERER.base(js_token, js_account, rucio_ui_version, policy, rendered_tpl)


def finalize_auth(token, identity_type, cookie_dict_extra=None):
    """
    Finalises login. Validates provided token, sets cookies
    and redirects to the final page.
    :param token: token string
    :param identity_type:  identity_type e.g. x509, userpass, oidc, saml
    :param cookie_dict_extra: extra cookies to set, dictionary expected
    :returns: redirects to the final page or renders a page with an error message.
    """
    valid_token_dict = validate_webui_token(from_cookie=False, session_token=token)
    if not valid_token_dict:
        return RENDERER.problem("It was not possible to validate and finalize your login with the provided token.")
    try:
        attribs = list_account_attributes(valid_token_dict['account'])
        accounts = identity.list_accounts_for_identity(valid_token_dict['identity'], identity_type)
        accvalues = ""
        for acc in accounts:
            accvalues += acc + " "
        accounts = accvalues[:-1]

        cookie_dict = {'x-rucio-auth-token': token,
                       'x-rucio-auth-type': identity_type,
                       'rucio-auth-token-created-at': long(time()),
                       'rucio-available-accounts': accounts,
                       'rucio-account-attr': dumps(attribs),
                       'rucio-selected-account': valid_token_dict['account']}
        if cookie_dict_extra and isinstance(cookie_dict_extra, dict):
            cookie_dict.update(cookie_dict_extra)
        set_cookies(cookie_dict)
        return redirect_to_last_known_url()
    except:
        return RENDERER.problem("It was not possible to validate and finalize your login with the provided token.")


# AUTH_TYPE SPECIFIC METHODS FOLLOW:


def x509token_auth(data=None):
    """
    Manages login via X509 certificate.
    :param data: data object containing account string can be provided
    :returns: final page or a page with an error message
    """
    # checking if Rucio auth server succeeded to verify the certificate
    if ctx.env.get('SSL_CLIENT_VERIFY') != 'SUCCESS':
        return RENDERER.problem("No certificate provided. Please authenticate with a certificate registered in Rucio.")
    dn = ctx.env.get('SSL_CLIENT_S_DN')
    if not dn.startswith('/'):
        dn = '/%s' % '/'.join(dn.split(',')[::-1])
    if hasattr(data, 'account') and data.account:
        ui_account = data.account
    else:
        ui_account = select_account_name(dn, 'x509')
    msg = "<br><br>Your certificate (%s) is not mapped to (possibly any) rucio account: %s." % (dn, ui_account)
    msg += "<br><br><font color=\"red\">First, please make sure it is correctly registered in <a href=\"https://voms2.cern.ch:8443/voms/atlas\">VOMS</a> and be patient until it has been fully propagated through the system.</font>"
    msg += "<br><br>Then, if it is still not working please contact <a href=\"mailto:atlas-adc-ddm-support@cern.ch\">DDM Support</a>."
    if not ui_account:
        return RENDERER.problem(msg)
    token = get_token(auth.get_auth_token_x509, acc=ui_account, idt=dn)
    if not token:
        return RENDERER.problem(msg)
    return finalize_auth(token, 'x509')


def userpass_auth(data, rendered_tpl):
    """
    Manages login via Rucio USERPASS method.
    :param data: data object containing account, username and password string
    :param rendered_tpl: rendered page template
    :returns: final page or a page with an error message
    """
    if not data:
        return RENDERER.problem("No input credentials were provided.")
    else:
        # if user tries to access a page through URL without logging in, then redirect to login page.
        if rendered_tpl:
            return RENDERER.login(None)
        if hasattr(data, 'account') and data.account:
            ui_account = data.account
        else:
            ui_account = select_account_name(data.username, 'userpass')
        if not ui_account:
            return RENDERER.problem(('Cannot get find any account associated with %s identity.' % (data.username)))
        token = get_token(auth.get_auth_token_user_pass, acc=ui_account, idt=data.username, pwd=data.password.encode("ascii"))
        if not token:
            return RENDERER.problem(('Cannot get auth token. It is possible that the presented identity %s is not mapped to any Rucio account %s.') % (data.username, ui_account))
    return finalize_auth(token, 'userpass')


def saml_auth(method, data=None):
    """
    Login with SAML
    :param method: method type, GET or POST
    :param data: data object containing account string can be provided
    :param rendered_tpl: page to be rendered
    :returns: rendered final page or a page with error message
    """
    SAML_PATH = join(dirname(__file__), 'saml/')
    req = prepare_webpy_request(ctx.env, dict(input()))
    samlauth = OneLogin_Saml2_Auth(req, custom_base_path=SAML_PATH)
    saml_user_data = cookies().get('saml-user-data')
    ui_account = None
    if hasattr(data, 'account') and data.account:
        ui_account = data.account
    if method == "GET":
        # If user data is not present, redirect to IdP for authentication
        if not saml_user_data:
            return seeother(samlauth.login())
        # If user data is present but token is not valid, create a new one
        saml_nameid = cookies().get('saml-nameid')
        if not ui_account:
            ui_account = select_account_name(saml_nameid, 'saml')
        if not ui_account:
            return RENDERER.problem('Cannot get find any account associated with %s identity.' % (saml_nameid))
        token = get_token(auth.get_auth_token_saml, acc=ui_account, idt=saml_nameid)
        if not token:
            return RENDERER.problem(('Cannot get auth token. It is possible that the presented identity %s is not mapped to any Rucio account %s.') % (saml_nameid, ui_account))
        return finalize_auth(token, 'saml')

    # If method is POST, check the received SAML response and redirect to home if valid
    samlauth.process_response()
    errors = samlauth.get_errors()
    if not errors:
        if samlauth.is_authenticated():
            saml_nameid = samlauth.get_nameid()
            cookie_extra = {'saml-nameid': saml_nameid}
            cookie_extra['saml-user-data'] = samlauth.get_attributes()
            cookie_extra['saml-session-index'] = samlauth.get_session_index()
            # WHY THIS ATTEMPTS TO GET A NEW TOKEN ?
            # WE SHOULD HAVE IT/GET IT FROM COOKIE OR DB AND JUST REDIRECT, NO ?
            if not ui_account:
                ui_account = select_account_name(saml_nameid, 'saml')
            if not ui_account:
                return RENDERER.problem('Cannot get find any account associated with %s identity.' % (saml_nameid))
            token = get_token(auth.get_auth_token_saml, acc=ui_account, idt=saml_nameid)
            if not token:
                return RENDERER.problem(('Cannot get auth token. It is possible that the presented identity %s is not mapped to any Rucio account %s.') % (saml_nameid, ui_account))
            return finalize_auth(token, 'saml', cookie_extra)

        return RENDERER.problem("Not authenticated")

    return RENDERER.problem("Error while processing SAML")


def oidc_auth(account, issuer):
    """
    Open ID Connect Login
    :param account: Rucio account string
    :param issuer: issuer key (e.g. xdc, wlcg) as in the idpsecrets.json file
    :returns: rendered final page or a page with error message
    """

    if not account:
        account = 'webui'
    if not issuer:
        return RENDERER.problem("Please provide IdP issuer.")
    kwargs = {'audience': None,
              'auth_scope': None,
              'issuer': issuer.lower(),
              'auto': True,
              'polling': False,
              'refresh_lifetime': None,
              'ip': None,
              'webhome': ctx.realhome + '/oidc_final'}
    auth_url = auth.get_auth_oidc(account, **kwargs)
    if not auth_url:
        return RENDERER.problem("It was not possible to get the OIDC authentication url from the Rucio auth server. "
                                + "In case you provided your account name, make sure it is known to Rucio.")   # NOQA: W503
    return seeother(auth_url)


def authenticate(rendered_tpl):
    """
    Authentication management method.
    :param rendered_tpl: rendered page template
    :returns: rendered final page or a page with error message
    """
    global AUTH_ISSUERS, SAML_SUPPORT, AUTH_TYPE, RENDERER
    valid_token_dict = validate_webui_token()
    if not valid_token_dict:
        # remember fullpath in cookie to return to after login
        setcookie('rucio-requested-path', value=unicode(ctx.fullpath), expires=120, path='/')
    else:
        return access_granted(valid_token_dict, rendered_tpl)

    # login without any known server config
    if not AUTH_TYPE:
        return RENDERER.select_login_method(AUTH_ISSUERS, SAML_SUPPORT)
    # for AUTH_TYPE predefined by the server continue
    else:
        if AUTH_TYPE == 'userpass':
            return seeother('/login')
        elif AUTH_TYPE == 'x509':
            return x509token_auth(None)
        elif AUTH_TYPE == 'x509_userpass':
            if ctx.env.get('SSL_CLIENT_VERIFY') == 'SUCCESS':
                return x509token_auth(None)
            return RENDERER.no_certificate()
        elif AUTH_TYPE == 'oidc':
            return oidc_auth(None, AUTH_ISSUER_WEBUI)
        elif AUTH_TYPE == 'saml':
            return saml_auth("GET", rendered_tpl)
        return RENDERER.problem('Invalid auth type')<|MERGE_RESOLUTION|>--- conflicted
+++ resolved
@@ -160,13 +160,9 @@
         vo = ctx.env.get('HTTP_X_RUCIO_VO', 'def')
     if not idt:
         idt = ctx.env.get('SSL_CLIENT_S_DN')
-<<<<<<< HEAD
-    if not (acc and vo and idt):
-=======
         if not idt.startswith('/'):
             idt = '/%s' % '/'.join(idt.split(',')[::-1])
-    if not (acc and idt):
->>>>>>> 16d216ff
+    if not (acc and vo and idt):
         return None
     try:
         if pwd:
