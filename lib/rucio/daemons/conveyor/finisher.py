# Copyright 2015-2018 CERN for the benefit of the ATLAS collaboration.
#
# Licensed under the Apache License, Version 2.0 (the "License");
# you may not use this file except in compliance with the License.
# You may obtain a copy of the License at
#
#    http://www.apache.org/licenses/LICENSE-2.0
#
# Unless required by applicable law or agreed to in writing, software
# distributed under the License is distributed on an "AS IS" BASIS,
# WITHOUT WARRANTIES OR CONDITIONS OF ANY KIND, either express or implied.
# See the License for the specific language governing permissions and
# limitations under the License.
#
# Authors:
<<<<<<< HEAD
# - Wen Guan <wguan.icedew@gmail.com>, 2015-2016
# - Mario Lassnig <mario.lassnig@cern.ch>, 2015
# - Vincent Garonne <vgaronne@gmail.com>, 2015-2018
# - Martin Barisits <martin.barisits@cern.ch>, 2015-2017
# - Cedric Serfon <cedric.serfon@cern.ch>, 2017
=======
# - Wen Guan, <wen.guan@cern.ch>, 2015-2016
# - Mario Lassnig, <mario.lassnig@cern.ch>, 2015
# - Vincent Garonne, <vincent.garonne@cern.ch>, 2015-2018
# - Cedric Serfon, <cedric.serfon@cern.ch>, 2017-2018
# - Martin Barisits, <martin.barisits@cern.ch>, 2017

>>>>>>> 467c6bd9

"""
Conveyor finisher is a daemon to update replicas and rules based on requests.
"""

import datetime
import logging
import os
import re
import socket
import sys
import threading
import time
import traceback

from urlparse import urlparse

from dogpile.cache import make_region
from dogpile.cache.api import NoValue
from sqlalchemy.exc import DatabaseError

from rucio.common.config import config_get
from rucio.common.utils import chunks
from rucio.common.exception import DatabaseException, ConfigNotFound, UnsupportedOperation, ReplicaNotFound
from rucio.core import request as request_core, heartbeat, replica as replica_core
from rucio.core.config import get
from rucio.core.monitor import record_timer, record_counter
from rucio.core.rse import list_rses, get_rse_name, get_rse
from rucio.db.sqla.constants import RequestState, RequestType, ReplicaState, BadFilesStatus
from rucio.db.sqla.session import transactional_session
from rucio.rse import rsemanager


logging.basicConfig(stream=sys.stdout,
                    level=getattr(logging,
                                  config_get('common', 'loglevel',
                                             raise_exception=False,
                                             default='DEBUG').upper()),
                    format='%(asctime)s\t%(process)d\t%(levelname)s\t%(message)s')

graceful_stop = threading.Event()

region = make_region().configure('dogpile.cache.memory', expiration_time=3600)


def finisher(once=False, process=0, total_processes=1, thread=0, total_threads=1, sleep_time=60, activities=None, bulk=100, db_bulk=1000):
    """
    Main loop to update the replicas and rules based on finished requests.
    """

    logging.info('finisher starting - process (%i/%i) thread (%i/%i) db_bulk(%i) bulk (%i)' % (process, total_processes,
                                                                                               thread, total_threads,
                                                                                               db_bulk, bulk))
    try:
        suspicious_patterns = []
        pattern = get(section='conveyor', option='suspicious_pattern', session=None)
        pattern = str(pattern)
        patterns = pattern.split(",")
        for pat in patterns:
            suspicious_patterns.append(re.compile(pat.strip()))
    except ConfigNotFound:
        suspicious_patterns = []
    logging.debug("Suspicious patterns: %s" % [pat.pattern for pat in suspicious_patterns])

    executable = ' '.join(sys.argv)
    hostname = socket.getfqdn()
    pid = os.getpid()
    hb_thread = threading.current_thread()
    heartbeat.sanity_check(executable=executable, hostname=hostname)
    # Make an initial heartbeat so that all finishers have the correct worker number on the next try
    hb = heartbeat.live(executable, hostname, pid, hb_thread)
    prepend_str = 'Thread [%i/%i] : ' % (hb['assign_thread'] + 1, hb['nr_threads'])
    graceful_stop.wait(10)
    while not graceful_stop.is_set():

        start_time = time.time()
        try:
            hb = heartbeat.live(executable, hostname, pid, hb_thread, older_than=3600)
            prepend_str = 'Thread [%i/%i] : ' % (hb['assign_thread'] + 1, hb['nr_threads'])
            logging.debug(prepend_str + 'Starting new cycle')
            if activities is None:
                activities = [None]

            for activity in activities:
                logging.debug(prepend_str + 'Working on activity %s' % activity)
                ts = time.time()
                reqs = request_core.get_next(request_type=[RequestType.TRANSFER, RequestType.STAGEIN, RequestType.STAGEOUT],
                                             state=[RequestState.DONE, RequestState.FAILED, RequestState.LOST, RequestState.SUBMITTING,
                                                    RequestState.SUBMISSION_FAILED, RequestState.NO_SOURCES, RequestState.ONLY_TAPE_SOURCES],
                                             limit=db_bulk,
                                             older_than=datetime.datetime.utcnow(),
                                             activity=activity,
                                             process=process, total_processes=total_processes,
                                             thread=hb['assign_thread'], total_threads=hb['nr_threads'])
                record_timer('daemons.conveyor.finisher.000-get_next', (time.time() - ts) * 1000)
                stime1 = time.time()
                if reqs:
                    logging.debug(prepend_str + 'Updating %i requests for activity %s' % (len(reqs), activity))

                for chunk in chunks(reqs, bulk):
                    try:
                        ts = time.time()
                        __handle_requests(chunk, suspicious_patterns)
                        record_timer('daemons.conveyor.finisher.handle_requests', (time.time() - ts) * 1000 / (len(chunk) if len(chunk) else 1))
                        record_counter('daemons.conveyor.finisher.handle_requests', len(chunk))
                    except:
                        logging.warn(str(traceback.format_exc()))
                if reqs:
                    logging.debug(prepend_str + 'Finish to update %s finished requests for activity %s in %s seconds' % (len(reqs), activity, time.time() - stime1))

        except (DatabaseException, DatabaseError) as error:
            if isinstance(error.args[0], tuple) and (re.match('.*ORA-00054.*', error.args[0][0]) or ('ERROR 1205 (HY000)' in error.args[0][0])):
                logging.warn(prepend_str + 'Lock detected when handling request - skipping: %s' % (str(error)))
            else:
                logging.error(prepend_str + '%s' % (traceback.format_exc()))
        except:
            logging.critical(prepend_str + '%s' % (traceback.format_exc()))
        end_time = time.time()
        time_diff = end_time - start_time
        if time_diff < sleep_time:
            logging.info(prepend_str + 'Sleeping for a while :  %s seconds' % (sleep_time - time_diff))
            graceful_stop.wait(sleep_time - time_diff)

        if once:
            return

    logging.info(prepend_str + 'Graceful stop requests')

    heartbeat.die(executable, hostname, pid, hb_thread)

    logging.info(prepend_str + 'Graceful stop done')


def stop(signum=None, frame=None):
    """
    Graceful exit.
    """

    graceful_stop.set()


def run(once=False, process=0, total_processes=1, total_threads=1, sleep_time=60, activities=None, bulk=100, db_bulk=1000):
    """
    Starts up the conveyer threads.
    """

    if once:
        logging.info('executing one finisher iteration only')
        finisher(once=once, activities=activities, bulk=bulk, db_bulk=db_bulk)

    else:

        logging.info('starting finisher threads')
        threads = [threading.Thread(target=finisher, kwargs={'process': process,
                                                             'total_processes': total_processes,
                                                             'thread': i,
                                                             'total_threads': total_threads,
                                                             'sleep_time': sleep_time,
                                                             'activities': activities,
                                                             'db_bulk': db_bulk,
                                                             'bulk': bulk}) for i in xrange(0, total_threads)]

        [t.start() for t in threads]

        logging.info('waiting for interrupts')

        # Interruptible joins require a timeout.
        while len(threads) > 0:
            threads = [t.join(timeout=3.14) for t in threads if t and t.isAlive()]


def __handle_requests(reqs, suspicious_patterns):
    """
    Used by finisher to handle terminated requests,

    :param reqs: List of requests.
    """

    undeterministic_rses = __get_undeterministic_rses()
    rses_info, protocols = {}, {}
    replicas = {}
    for req in reqs:
        try:
            replica = {'scope': req['scope'], 'name': req['name'], 'rse_id': req['dest_rse_id'], 'bytes': req['bytes'], 'adler32': req['adler32'], 'request_id': req['request_id']}

            replica['pfn'] = req['dest_url']
            replica['request_type'] = req['request_type']
            replica['error_message'] = None

            if req['request_type'] not in replicas:
                replicas[req['request_type']] = {}
            if req['rule_id'] not in replicas[req['request_type']]:
                replicas[req['request_type']][req['rule_id']] = []

            if req['state'] == RequestState.DONE:
                replica['state'] = ReplicaState.AVAILABLE
                replica['archived'] = False

                # for TAPE, replica path is needed
                if req['request_type'] == RequestType.TRANSFER and req['dest_rse_id'] in undeterministic_rses:
                    if req['dest_rse_id'] not in rses_info:
                        dest_rse = get_rse_name(rse_id=req['dest_rse_id'])
                        rses_info[req['dest_rse_id']] = rsemanager.get_rse_info(dest_rse)
                    pfn = req['dest_url']
                    scheme = urlparse(pfn).scheme
                    dest_rse_id_scheme = '%s_%s' % (req['dest_rse_id'], scheme)
                    if dest_rse_id_scheme not in protocols:
                        protocols[dest_rse_id_scheme] = rsemanager.create_protocol(rses_info[req['dest_rse_id']], 'write', scheme)
                    path = protocols[dest_rse_id_scheme].parse_pfns([pfn])[pfn]['path']
                    replica['path'] = os.path.join(path, os.path.basename(pfn))

                # replica should not be added to replicas until all info are filled
                replicas[req['request_type']][req['rule_id']].append(replica)

            elif req['state'] == RequestState.FAILED:
                __check_suspicious_files(req, suspicious_patterns)
                if request_core.should_retry_request(req):
                    tss = time.time()
                    new_req = request_core.requeue_and_archive(req['request_id'])
                    record_timer('daemons.conveyor.common.update_request_state.request-requeue_and_archive', (time.time() - tss) * 1000)
                    if new_req:
                        # should_retry_request and requeue_and_archive are not in one session,
                        # another process can requeue_and_archive and this one will return None.
                        logging.warn('REQUEUED DID %s:%s REQUEST %s AS %s TRY %s' % (req['scope'],
                                                                                     req['name'],
                                                                                     req['request_id'],
                                                                                     new_req['request_id'],
                                                                                     new_req['retry_count']))
                else:
                    logging.warn('EXCEEDED DID %s:%s REQUEST %s' % (req['scope'], req['name'], req['request_id']))
                    replica['state'] = ReplicaState.UNAVAILABLE
                    replica['archived'] = False
                    replica['error_message'] = req['err_msg'] if req['err_msg'] else request_core.get_transfer_error(req['state'])
                    replicas[req['request_type']][req['rule_id']].append(replica)
            elif req['state'] == RequestState.SUBMITTING or req['state'] == RequestState.SUBMISSION_FAILED or req['state'] == RequestState.LOST:
                if req['updated_at'] > (datetime.datetime.utcnow() - datetime.timedelta(minutes=120)):
                    continue

                if request_core.should_retry_request(req):
                    tss = time.time()
                    new_req = request_core.requeue_and_archive(req['request_id'])
                    record_timer('daemons.conveyor.common.update_request_state.request-requeue_and_archive', (time.time() - tss) * 1000)
                    if new_req:
                        logging.warn('REQUEUED SUBMITTING DID %s:%s REQUEST %s AS %s TRY %s' % (req['scope'],
                                                                                                req['name'],
                                                                                                req['request_id'],
                                                                                                new_req['request_id'],
                                                                                                new_req['retry_count']))
                else:
                    logging.warn('EXCEEDED SUBMITTING DID %s:%s REQUEST %s' % (req['scope'], req['name'], req['request_id']))
                    replica['state'] = ReplicaState.UNAVAILABLE
                    replica['archived'] = False
                    replica['error_message'] = req['err_msg'] if req['err_msg'] else request_core.get_transfer_error(req['state'])
                    replicas[req['request_type']][req['rule_id']].append(replica)
            elif req['state'] == RequestState.NO_SOURCES or req['state'] == RequestState.ONLY_TAPE_SOURCES or req['state'] == RequestState.MISMATCH_SCHEME:
                if request_core.should_retry_request(req):
                    tss = time.time()
                    new_req = request_core.requeue_and_archive(req['request_id'])
                    record_timer('daemons.conveyor.common.update_request_state.request-requeue_and_archive', (time.time() - tss) * 1000)
                    if new_req:
                        # should_retry_request and requeue_and_archive are not in one session,
                        # another process can requeue_and_archive and this one will return None.
                        logging.warn('REQUEUED DID %s:%s REQUEST %s AS %s TRY %s' % (req['scope'],
                                                                                     req['name'],
                                                                                     req['request_id'],
                                                                                     new_req['request_id'],
                                                                                     new_req['retry_count']))
                else:
                    logging.warn('EXCEEDED DID %s:%s REQUEST %s' % (req['scope'], req['name'], req['request_id']))
                    replica['state'] = ReplicaState.UNAVAILABLE  # should be broken here
                    replica['archived'] = False
                    replica['error_message'] = req['err_msg'] if req['err_msg'] else request_core.get_transfer_error(req['state'])
                    replicas[req['request_type']][req['rule_id']].append(replica)

        except:
            logging.error("Something unexpected happened when handling request %s(%s:%s) at %s: %s" % (req['request_id'],
                                                                                                       req['scope'],
                                                                                                       req['name'],
                                                                                                       req['dest_rse_id'],
                                                                                                       traceback.format_exc()))

    __handle_terminated_replicas(replicas)


def __get_undeterministic_rses():
    """
    Get the undeterministic rses from the database

    :returns:  List of undeterministc rses
    """
    key = 'undeterministic_rses'
    result = region.get(key)
    if type(result) is NoValue:
        rses_list = list_rses(filters={'deterministic': False})
        result = [rse['id'] for rse in rses_list]
        try:
            region.set(key, result)
        except:
            logging.warning("Failed to set dogpile cache, error: %s" % (traceback.format_exc()))
    return result


def __check_suspicious_files(req, suspicious_patterns):
    """
    Check suspicious files when a transfer failed.

    :param req:                  Request object.
    :param suspicious_patterns:  A list of regexp pattern object.
    """
    if not suspicious_patterns:
        return
    is_suspicious = False

    try:
        logging.debug("Checking suspicious file for request: %s, transfer error: %s" % (req['request_id'], req['err_msg']))
        for pattern in suspicious_patterns:
            if pattern.match(req['err_msg']):
                is_suspicious = True
                break

        if is_suspicious:
            reason = 'Reported by conveyor'
            urls = request_core.get_sources(req['request_id'], rse_id=req['source_rse_id'])
            if urls:
                pfns = []
                for url in urls:
                    pfns.append(url['url'])
                if pfns:
                    logging.debug("Found suspicious urls: %s" % pfns)
                    replica_core.declare_bad_file_replicas(pfns, reason=reason, issuer='root', status=BadFilesStatus.SUSPICIOUS)
    except Exception as error:
        logging.warning("Failed to check suspicious file with request: %s - %s" % (req['request_id'], str(error)))
    return is_suspicious


def __handle_terminated_replicas(replicas):
    """
    Used by finisher to handle available and unavailable replicas.

    :param replicas: List of replicas.
    """

    for req_type in replicas:
        for rule_id in replicas[req_type]:
            try:
                __update_bulk_replicas(replicas[req_type][rule_id], req_type, rule_id)
            except (UnsupportedOperation, ReplicaNotFound):
                # one replica in the bulk cannot be found. register it one by one
                for replica in replicas[req_type][rule_id]:
                    try:
                        __update_replica(replica, req_type, rule_id)
                    except (DatabaseException, DatabaseError) as error:
                        if isinstance(error.args[0], tuple) and (re.match('.*ORA-00054.*', error.args[0][0]) or ('ERROR 1205 (HY000)' in error.args[0][0])):
                            logging.warn("Locks detected when handling replica %s:%s at RSE %s" % (replica['scope'], replica['name'], replica['rse_id']))
                        else:
                            logging.error("Could not finish handling replicas %s:%s at RSE %s (%s)" % (replica['scope'], replica['name'], replica['rse_id'], traceback.format_exc()))
                    except:
                        logging.error("Something unexpected happened when updating replica state for transfer %s:%s at %s (%s)" % (replica['scope'],
                                                                                                                                   replica['name'],
                                                                                                                                   replica['rse_id'],
                                                                                                                                   traceback.format_exc()))
            except (DatabaseException, DatabaseError) as error:
                if isinstance(error.args[0], tuple) and (re.match('.*ORA-00054.*', error.args[0][0]) or ('ERROR 1205 (HY000)' in error.args[0][0])):
                    logging.warn("Locks detected when handling replicas on %s rule %s, update updated time." % (req_type, rule_id))
                    try:
                        request_core.touch_requests_by_rule(rule_id)
                    except (DatabaseException, DatabaseError):
                        logging.error("Failed to touch requests by rule(%s): %s" % (rule_id, traceback.format_exc()))
                else:
                    logging.error("Could not finish handling replicas on %s rule %s: %s" % (req_type, rule_id, traceback.format_exc()))
            except:
                logging.error("Something unexpected happened when handling replicas on %s rule %s: %s" % (req_type, rule_id, traceback.format_exc()))


@transactional_session
def __update_bulk_replicas(replicas, req_type, rule_id, session=None):
    """
    Used by finisher to handle available and unavailable replicas blongs to same rule in bulk way.

    :param replicas:              List of replicas.
    :param req_type:              Request type: STAGEIN, STAGEOUT, TRANSFER.
    :param rule_id:               RULE id.
    :param session:               The database session to use.
    :returns commit_or_rollback:  Boolean.
    """
    try:
        replica_core.update_replicas_states(replicas, nowait=True, session=session)
    except ReplicaNotFound as error:
        logging.warn('Failed to bulk update replicas, will do it one by one: %s' % str(error))
        raise ReplicaNotFound(error)

    for replica in replicas:
        if not replica['archived']:
            request_core.archive_request(replica['request_id'], session=session)
        logging.info("HANDLED REQUEST %s DID %s:%s AT RSE %s STATE %s" % (replica['request_id'], replica['scope'], replica['name'], replica['rse_id'], str(replica['state'])))
    return True


@transactional_session
def __update_replica(replica, req_type, rule_id, session=None):
    """
    Used by finisher to update a replica to a finished state.

    :param replica:               Replica as a dictionary.
    :param req_type:              Request type: STAGEIN, STAGEOUT, TRANSFER.
    :param rule_id:               RULE id.
    :param session:               The database session to use.
    :returns commit_or_rollback:  Boolean.
    """

    try:
        replica_core.update_replicas_states([replica], nowait=True, session=session)
        if not replica['archived']:
            request_core.archive_request(replica['request_id'], session=session)
        logging.info("HANDLED REQUEST %s DID %s:%s AT RSE %s STATE %s" % (replica['request_id'], replica['scope'], replica['name'], replica['rse_id'], str(replica['state'])))
    except (UnsupportedOperation, ReplicaNotFound) as error:
        logging.warn("ERROR WHEN HANDLING REQUEST %s DID %s:%s AT RSE %s STATE %s: %s" % (replica['request_id'], replica['scope'], replica['name'], replica['rse_id'], str(replica['state']), str(error)))
        # replica cannot be found. register it and schedule it for deletion
        try:
            if replica['state'] == ReplicaState.AVAILABLE and replica['request_type'] != RequestType.STAGEIN:
                logging.info("Replica cannot be found. Adding a replica %s:%s AT RSE %s with tombstone=utcnow" % (replica['scope'], replica['name'], replica['rse_id']))
                rse = get_rse(rse=None, rse_id=replica['rse_id'], session=session)
                replica_core.add_replica(rse['rse'],
                                         replica['scope'],
                                         replica['name'],
                                         replica['bytes'],
                                         pfn=replica['pfn'] if 'pfn' in replica else None,
                                         account='root',  # it will deleted immediately, do we need to get the accurate account from rule?
                                         adler32=replica['adler32'],
                                         tombstone=datetime.datetime.utcnow(),
                                         session=session)
            if not replica['archived']:
                request_core.archive_request(replica['request_id'], session=session)
            logging.info("HANDLED REQUEST %s DID %s:%s AT RSE %s STATE %s" % (replica['request_id'], replica['scope'], replica['name'], replica['rse_id'], str(replica['state'])))
        except:
            logging.error('Cannot register replica for DID %s:%s at RSE %s - potential dark data' % (replica['scope'],
                                                                                                     replica['name'],
                                                                                                     replica['rse_id']))
            raise

    return True<|MERGE_RESOLUTION|>--- conflicted
+++ resolved
@@ -13,20 +13,11 @@
 # limitations under the License.
 #
 # Authors:
-<<<<<<< HEAD
 # - Wen Guan <wguan.icedew@gmail.com>, 2015-2016
 # - Mario Lassnig <mario.lassnig@cern.ch>, 2015
 # - Vincent Garonne <vgaronne@gmail.com>, 2015-2018
 # - Martin Barisits <martin.barisits@cern.ch>, 2015-2017
-# - Cedric Serfon <cedric.serfon@cern.ch>, 2017
-=======
-# - Wen Guan, <wen.guan@cern.ch>, 2015-2016
-# - Mario Lassnig, <mario.lassnig@cern.ch>, 2015
-# - Vincent Garonne, <vincent.garonne@cern.ch>, 2015-2018
-# - Cedric Serfon, <cedric.serfon@cern.ch>, 2017-2018
-# - Martin Barisits, <martin.barisits@cern.ch>, 2017
-
->>>>>>> 467c6bd9
+# - Cedric Serfon <cedric.serfon@cern.ch>, 2017-2018
 
 """
 Conveyor finisher is a daemon to update replicas and rules based on requests.
