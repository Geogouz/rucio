--- conflicted
+++ resolved
@@ -15,32 +15,27 @@
 # Authors:
 # - Patrick Austin <patrick.austin@stfc.ac.uk>, 2020
 
-<<<<<<< HEAD
-from nose.tools import assert_equal, assert_in, assert_raises, assert_true
-
-from rucio.api import vo as vo_api
-from rucio.api.identity import list_accounts_for_identity
-from rucio.common.config import config_get_bool
-=======
-from nose.tools import assert_equal, assert_true, assert_false
+from nose.tools import assert_equal, assert_false, assert_in, assert_raises, assert_true
 from random import choice
 from string import ascii_uppercase
 
+from rucio.api import vo as vo_api
 from rucio.api.account import add_account, list_accounts
 from rucio.api.did import add_did, list_dids
+from rucio.api.identity import list_accounts_for_identity
 from rucio.api.rse import add_rse, list_rses
 from rucio.api.scope import add_scope, list_scopes
 from rucio.client.accountclient import AccountClient
->>>>>>> d7b2f9a8
 from rucio.client.client import Client
 from rucio.client.didclient import DIDClient
 from rucio.client.rseclient import RSEClient
 from rucio.client.replicaclient import ReplicaClient
 from rucio.client.scopeclient import ScopeClient
 from rucio.client.uploadclient import UploadClient
-<<<<<<< HEAD
+from rucio.common.config import config_get_bool
 from rucio.common.exception import AccessDenied, Duplicate
 from rucio.common.utils import generate_uuid
+from rucio.core.vo import add_vo
 
 
 class TestVOCoreAPI(object):
@@ -86,12 +81,6 @@
                 assert_equal(parameters['description'], v['description'])
                 vo_update_success = True
         assert_true(vo_update_success)
-=======
-from rucio.common.config import config_get_bool
-from rucio.common.exception import Duplicate
-from rucio.common.utils import generate_uuid
-from rucio.core.vo import add_vo
->>>>>>> d7b2f9a8
 
 
 class TestMultiVoClients(object):
